from time import sleep
from irrad_control.devices.serial_device import SerialDevice


class ArduinoSerial(SerialDevice):
    
    CMD_DELIMITER = ':'
    
    CMDS = {
        'communication_delay': 'D'
    }

    ERRORS = {
        'error': "An error occured"
    }

    @property
    def communication_delay(self):
        """
        The communication delay between two commands to the Arduino

        Returns
        -------
        int
            Communication delay in milliseconds
        """
        return int(self.query(self.create_command(self.CMDS['communication_delay'])))

    @communication_delay.setter
    def communication_delay(self, comm_delay):
        """
        Sets the communication delay property

        Parameters
        ----------
        comm_delay : int
            Communication delay in milliseconds
<<<<<<< HEAD
        """
        self._set_and_retrieve(cmd='communication_delay', val=comm_delay)

    def __init__(self, port, baudrate=115200, timeout=1):
        super().__init__(port=port, baudrate=baudrate, timeout=timeout) 
        sleep(1)  # Allow Arduino to reboot; serial connection resets the Arduino
        self.CMDS.update(ArduinoSerial.CMDS)
        self.ERRORS.update(ArduinoSerial.ERRORS)

    def read(self):
        """
        Overwrites read method to check whether the read value is contained in self.ERRORS.
        If so, raise a RuntimeError. If not just return read value

        Returns
        -------
        str
            Value read from serial bus

        Raises
        ------
        RuntimeError
            Value read from serial bus is an error
        """
        read_value = super().read()
        
        if read_value in self.ERRORS:
            raise RuntimeError(self.ERRORS[read_value])
        
        return read_value
=======
        """
        self._set_and_retrieve(cmd='communication_delay', val=comm_delay)

    def __init__(self, port, baudrate=115200, timeout=1):
        super().__init__(port=port, baudrate=baudrate, timeout=timeout) 
        sleep(1)  # Allow Arduino to reboot; serial connection resets the Arduino
        self.CMDS.update(ArduinoSerial.CMDS)
        self.ERRORS.update(ArduinoSerial.ERRORS)
>>>>>>> 974053db

    def _set_and_retrieve(self, cmd, val, exception_=RuntimeError):
        """
        Sets and retrieves a value on the Arduino firmware, represented by self.CMDS[cmd]
        The firmware is expected to return the value which was set.

        Parameters
        ----------
        cmd : str
            Command string in self.CMDS
        val : int, float, str
            The value to set
        exception_ : Exception, optional
            The exception to raise if the set and retrieved value differ, by default RuntimeError

        Raises
        ------
        exception_
            Exception is raised when set and retrieved values differ
        """
        # The self.CMDS['cmd'].lower() invokes the setter, self.CMDS['cmd'] the getter 
        ret_val = self.query(self.create_command(self.CMDS[cmd].lower(), val))
        if ret_val != str(val):
            raise exception_(f"Retrieved value for command {cmd} ({ret_val}) different from set value ({val})")

    
    def create_command(self, *args):
        """
        Create command string according to specified format.
        Arguments to this function are formatted and separated using self._DELIM
        
        Examples:
        
        self.create_command('W', 0x03, 0xFF) -> 'W:3:255:'
        self.create_command('R', 0x03) -> 'R:3:'

        Returns
        -------
        str
            Formatted command string
        """
        return f'{self.CMD_DELIMITER.join(str(a) for a in args)}{self.CMD_DELIMITER}'.encode()<|MERGE_RESOLUTION|>--- conflicted
+++ resolved
@@ -35,7 +35,6 @@
         ----------
         comm_delay : int
             Communication delay in milliseconds
-<<<<<<< HEAD
         """
         self._set_and_retrieve(cmd='communication_delay', val=comm_delay)
 
@@ -44,38 +43,6 @@
         sleep(1)  # Allow Arduino to reboot; serial connection resets the Arduino
         self.CMDS.update(ArduinoSerial.CMDS)
         self.ERRORS.update(ArduinoSerial.ERRORS)
-
-    def read(self):
-        """
-        Overwrites read method to check whether the read value is contained in self.ERRORS.
-        If so, raise a RuntimeError. If not just return read value
-
-        Returns
-        -------
-        str
-            Value read from serial bus
-
-        Raises
-        ------
-        RuntimeError
-            Value read from serial bus is an error
-        """
-        read_value = super().read()
-        
-        if read_value in self.ERRORS:
-            raise RuntimeError(self.ERRORS[read_value])
-        
-        return read_value
-=======
-        """
-        self._set_and_retrieve(cmd='communication_delay', val=comm_delay)
-
-    def __init__(self, port, baudrate=115200, timeout=1):
-        super().__init__(port=port, baudrate=baudrate, timeout=timeout) 
-        sleep(1)  # Allow Arduino to reboot; serial connection resets the Arduino
-        self.CMDS.update(ArduinoSerial.CMDS)
-        self.ERRORS.update(ArduinoSerial.ERRORS)
->>>>>>> 974053db
 
     def _set_and_retrieve(self, cmd, val, exception_=RuntimeError):
         """
