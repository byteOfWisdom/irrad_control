--- conflicted
+++ resolved
@@ -16,11 +16,8 @@
 
 ScanStage:
   init:
-<<<<<<< HEAD
-    serial_port: /dev/ttyACM2
-=======
     config: ./motorstage/scan_stage.yaml
-    port: /dev/ttyACM0
+    port: /dev/ttyACM2
     n_axis: 2
     axis_addrs:
       - 1
@@ -38,7 +35,7 @@
 SetupTableStage:
   init:
     config: ./motorstage/setup_table_stage.yaml
-    port: /dev/ttyACM0
+    port: /dev/ttyACM2
     axis_addr: 3
     step: 0.1953125e-6
     travel: 300.0e-3
@@ -47,14 +44,13 @@
 ExternalCupStage:
   init:
     config: ./motorstage/external_cup_stage.yaml
-    host: None
-    port: 1234
+    host: localhost
+    port: 45000
     udp:
-      - 1
-      - 2
+      - 131.220.221.98
+      - 8802
     travel: 716.5e-3
     model: ITEM-Linear-Stage
->>>>>>> 961d8bf2
 
 ArduinoNTCReadout:
   init:
